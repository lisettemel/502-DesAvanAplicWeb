# 502-DesAvanAplicWeb

<<<<<<< HEAD
## Diego Abdo Velásquez - Full Stack
=======
## Tomas Molina Perez Diez
## Jefe de Base de Datos/Backend
## Imanol Santisteban(DevOps/BackEnd)
## Nicolas Alarcon Panopoulou (DB/Backend)
## Alberto Limón Cancino (DB/Backend)
## Paul Araque Fernandez (DB/Backend)
>>>>>>> d94c1f30


502 - Desarrollo Avanzado de Aplicaciones Web<|MERGE_RESOLUTION|>--- conflicted
+++ resolved
@@ -1,15 +1,7 @@
 # 502-DesAvanAplicWeb
 
-<<<<<<< HEAD
+
 ## Diego Abdo Velásquez - Full Stack
-=======
-## Tomas Molina Perez Diez
-## Jefe de Base de Datos/Backend
-## Imanol Santisteban(DevOps/BackEnd)
-## Nicolas Alarcon Panopoulou (DB/Backend)
-## Alberto Limón Cancino (DB/Backend)
-## Paul Araque Fernandez (DB/Backend)
->>>>>>> d94c1f30
 
 
 502 - Desarrollo Avanzado de Aplicaciones Web