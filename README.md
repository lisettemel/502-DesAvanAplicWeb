# 502-DesAvanAplicWeb

<<<<<<< HEAD

## Diego Abdo Velásquez - Full Stack
=======
## Tomas, Molina Perez Diez (Jefe DB/Backend)
## Imanol Santisteban(DevOps/BackEnd)
## Nicolas Alarcon Panopoulou (DB/Backend)
## Alberto Limón Cancino (DB/Backend)
## Paul Araque Fernandez (DB/Backend)
## Gabriel, Edid Harari (Full-Stack)
>>>>>>> d301eb71


502 - Desarrollo Avanzado de Aplicaciones Web<|MERGE_RESOLUTION|>--- conflicted
+++ resolved
@@ -1,16 +1,8 @@
 # 502-DesAvanAplicWeb
 
-<<<<<<< HEAD
 
 ## Diego Abdo Velásquez - Full Stack
-=======
-## Tomas, Molina Perez Diez (Jefe DB/Backend)
-## Imanol Santisteban(DevOps/BackEnd)
-## Nicolas Alarcon Panopoulou (DB/Backend)
-## Alberto Limón Cancino (DB/Backend)
-## Paul Araque Fernandez (DB/Backend)
-## Gabriel, Edid Harari (Full-Stack)
->>>>>>> d301eb71
+
 
 
 502 - Desarrollo Avanzado de Aplicaciones Web